--- conflicted
+++ resolved
@@ -593,41 +593,19 @@
 
 def _create_service(client, service):
     """ Create a new class type for a service and instantiate it """
-    typ = type(str('_Service_' + service.name), (_Service,), {})
-    return typ(typ, client, service)
-
-<<<<<<< HEAD
-def _create_service_class(client, service):
-    def init(s, client, service):
-        Service.__init__(s, s.__class__, client, service)
-    return type(
-        str(service.name),
-        (Service,),
-        {'__init__': init }
-    )
-
-
-class Service(BaseService):
-    """ A dynamically created service, created using information received from the server """
-
-    def __init__(self, cls, client, service):
-        """ Create a service from a KRPC.Service object received from a call to KRPC.GetServices()
-            cls is a dynamically created class for this service, to which properties can be added """
-        super(Service, self).__init__(client, service.name)
-        self._cls = cls
-=======
+    cls = type(str('_Service_' + service.name), (_Service,), {})
+    return cls(cls, client, service)
 
 class _Service(BaseService):
     """ A dynamically created service, created using information received from the server.
         Should not be instantiated directly. Use _create_service instead. """
 
-    def __init__(self, typ, client, service):
+    def __init__(self, cls, client, service):
         """ Create a service from the dynamically created class type for the service, the client,
             and a KRPC.Service object received from a call to KRPC.GetServices()
             Should not be instantiated directly. Use _create_service instead. """
         super(_Service, self).__init__(client, service.name)
-        self._typ = typ
->>>>>>> 558d7494
+        self._cls = cls
         self._name = service.name
         self._types = client._types
 
@@ -707,11 +685,7 @@
         if setter:
             self._add_procedure(setter)
             fset = lambda s, value: getattr(self, setter.name)(value)
-<<<<<<< HEAD
         setattr(self._cls, name, property(fget, fset))
-=======
-        setattr(self._typ, name, property(fget, fset))
->>>>>>> 558d7494
 
     def _add_class_method(self, class_name, method_name, procedure):
         """ Add a class method to the service """
@@ -774,13 +748,7 @@
         # Set up services
         for service in services:
             if service.name != 'KRPC':
-<<<<<<< HEAD
-                service_cls = _create_service_class(self, service)
-                service_obj = service_cls(self, service)
-                setattr(self, service.name, service_obj)
-=======
                 setattr(self, service.name, _create_service(self, service))
->>>>>>> 558d7494
 
     def _invoke(self, service, procedure, args=[], kwargs={}, param_names=[], param_types=[], return_type=None):
         """ Execute an RPC """
