<?xml version="1.0" encoding="utf-8"?>
<Project DefaultTargets="Build" ToolsVersion="4.0" xmlns="http://schemas.microsoft.com/developer/msbuild/2003">
  <PropertyGroup>
    <Configuration Condition=" '$(Configuration)' == '' ">Debug</Configuration>
    <Platform Condition=" '$(Platform)' == '' ">AnyCPU</Platform>
    <ProductVersion>8.0.30703</ProductVersion>
    <SchemaVersion>2.0</SchemaVersion>
    <ProjectGuid>{690C8D5A-B41F-44C4-99B9-B6A3D190447B}</ProjectGuid>
    <OutputType>Library</OutputType>
    <RootNamespace>KRPCServices</RootNamespace>
    <AssemblyName>krpc-services</AssemblyName>
    <TargetFrameworkVersion>v3.5</TargetFrameworkVersion>
  </PropertyGroup>
  <PropertyGroup Condition=" '$(Configuration)|$(Platform)' == 'Debug|AnyCPU' ">
    <DebugSymbols>true</DebugSymbols>
    <DebugType>full</DebugType>
    <Optimize>false</Optimize>
    <OutputPath>bin\Debug</OutputPath>
    <DefineConstants>DEBUG;</DefineConstants>
    <ErrorReport>prompt</ErrorReport>
    <WarningLevel>4</WarningLevel>
    <ConsolePause>false</ConsolePause>
    <CheckForOverflowUnderflow>true</CheckForOverflowUnderflow>
  </PropertyGroup>
  <PropertyGroup Condition=" '$(Configuration)|$(Platform)' == 'Release|AnyCPU' ">
    <Optimize>true</Optimize>
    <OutputPath>bin\Release</OutputPath>
    <ErrorReport>prompt</ErrorReport>
    <WarningLevel>4</WarningLevel>
    <ConsolePause>false</ConsolePause>
  </PropertyGroup>
  <ItemGroup>
    <Reference Include="System" />
    <Reference Include="Google.ProtocolBuffers">
      <HintPath>..\..\lib\protobuf-csharp-port-2.4.1.521-release-binaries\Release\cf35\Google.ProtocolBuffers.dll</HintPath>
    </Reference>
    <Reference Include="Google.ProtocolBuffers.Serialization">
      <HintPath>..\..\lib\protobuf-csharp-port-2.4.1.521-release-binaries\Release\cf35\Google.ProtocolBuffers.Serialization.dll</HintPath>
<<<<<<< HEAD
=======
    </Reference>
    <Reference Include="Assembly-CSharp">
      <HintPath>..\..\lib\ksp\Assembly-CSharp.dll</HintPath>
    </Reference>
    <Reference Include="Assembly-CSharp-firstpass">
      <HintPath>..\..\lib\ksp\Assembly-CSharp-firstpass.dll</HintPath>
    </Reference>
    <Reference Include="TDx.TDxInput">
      <HintPath>..\..\lib\ksp\TDx.TDxInput.dll</HintPath>
    </Reference>
    <Reference Include="UnityEngine">
      <HintPath>..\..\lib\ksp\UnityEngine.dll</HintPath>
>>>>>>> 472a086b
    </Reference>
  </ItemGroup>
  <ItemGroup>
    <Compile Include="AssemblyInfo.cs" />
    <Compile Include="Schema\Control.cs" />
    <Compile Include="Schema\Orbit.cs" />
    <Compile Include="Orbit.cs" />
    <Compile Include="Control.cs" />
    <Compile Include="Schema\Flight.cs" />
    <Compile Include="Flight.cs" />
    <Compile Include="Schema\Vessel.cs" />
    <Compile Include="Vessel.cs" />
    <Compile Include="PilotAddon.cs" />
  </ItemGroup>
  <Import Project="$(MSBuildBinPath)\Microsoft.CSharp.targets" />
  <ItemGroup>
    <ProjectReference Include="..\kRPC\kRPC.csproj">
      <Project>{7AFEDBF8-2224-4D6C-BA8B-D24ABF2D2BDE}</Project>
      <Name>kRPC</Name>
    </ProjectReference>
  </ItemGroup>
  <ItemGroup>
    <Folder Include="Schema\" />
  </ItemGroup>
  <ItemGroup>
    <None Include="Schema\Control.proto" />
    <None Include="Schema\Orbit.proto" />
    <None Include="Schema\Flight.proto" />
    <None Include="Schema\Vessel.proto" />
  </ItemGroup>
</Project><|MERGE_RESOLUTION|>--- conflicted
+++ resolved
@@ -36,8 +36,6 @@
     </Reference>
     <Reference Include="Google.ProtocolBuffers.Serialization">
       <HintPath>..\..\lib\protobuf-csharp-port-2.4.1.521-release-binaries\Release\cf35\Google.ProtocolBuffers.Serialization.dll</HintPath>
-<<<<<<< HEAD
-=======
     </Reference>
     <Reference Include="Assembly-CSharp">
       <HintPath>..\..\lib\ksp\Assembly-CSharp.dll</HintPath>
@@ -50,7 +48,6 @@
     </Reference>
     <Reference Include="UnityEngine">
       <HintPath>..\..\lib\ksp\UnityEngine.dll</HintPath>
->>>>>>> 472a086b
     </Reference>
   </ItemGroup>
   <ItemGroup>
