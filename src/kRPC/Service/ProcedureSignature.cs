--- conflicted
+++ resolved
@@ -52,14 +52,9 @@
             Handler = method;
             ParameterTypes = method.GetParameters ()
                 .Select (x => x.ParameterType).ToArray ();
-<<<<<<< HEAD
             // Check the parameter types are valid
-            if (ParameterTypes.Any (x => !ProtocolBuffers.IsAValidType(x))) {
-                Type type = ParameterTypes.Where (x => !ProtocolBuffers.IsAValidType(x)).First ();
-=======
-            if (ParameterTypes.Any (x => !ProtocolBuffers.IsAMessageType (x))) {
-                Type type = ParameterTypes.First (x => !ProtocolBuffers.IsAMessageType (x));
->>>>>>> 82d2b55a
+            if (ParameterTypes.Any (x => !ProtocolBuffers.IsAValidType (x))) {
+                Type type = ParameterTypes.Where (x => !ProtocolBuffers.IsAValidType (x)).First ();
                 throw new ServiceException (
                     type + " is not a valid Procedure parameter type, " +
                     "in " + FullyQualifiedName);
@@ -67,33 +62,20 @@
             // Create builders for the parameter types that are message types
             ParameterBuilders = ParameterTypes
                 .Select (x => {
-<<<<<<< HEAD
-                    try {
-                        if (ProtocolBuffers.IsAMessageType (x))
-                            return ProtocolBuffers.BuilderForMessageType (x);
-                        else
-                            return null;
-                    } catch (ArgumentException) {
-                        throw new ServiceException ("Failed to instantiate a message builder for parameter type " + x.Name);
-                    }
-                }).ToArray ();
-            HasReturnType = (method.ReturnType != typeof(void));
-            if (HasReturnType) {
-                ReturnType = method.ReturnType;
-                // Check it's a valid return type
-                if (!ProtocolBuffers.IsAValidType(ReturnType)) {
-=======
                 try {
-                    return ProtocolBuffers.BuilderForMessageType (x);
+                    if (ProtocolBuffers.IsAMessageType (x))
+                        return ProtocolBuffers.BuilderForMessageType (x);
+                    else
+                        return null;
                 } catch (ArgumentException) {
-                    throw new ServiceException ("Failed to instantiate a message builder for type " + x.Name);
+                    throw new ServiceException ("Failed to instantiate a message builder for parameter type " + x.Name);
                 }
             }).ToArray ();
             HasReturnType = (method.ReturnType != typeof(void));
             if (HasReturnType) {
                 ReturnType = method.ReturnType;
-                if (!ProtocolBuffers.IsAMessageType (ReturnType)) {
->>>>>>> 82d2b55a
+                // Check it's a valid return type
+                if (!ProtocolBuffers.IsAValidType (ReturnType)) {
                     throw new ServiceException (
                         ReturnType + " is not a valid Procedure return type, " +
                         "in " + FullyQualifiedName);
