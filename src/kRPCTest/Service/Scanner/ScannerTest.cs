--- conflicted
+++ resolved
@@ -317,13 +317,8 @@
                             Assert.IsFalse (method.ParametersList [0].HasDefaultArgument);
                             Assert.IsTrue (method.ParametersList [1].HasDefaultArgument);
                             Assert.IsTrue (method.ParametersList [2].HasDefaultArgument);
-<<<<<<< HEAD
-                            //FIXME
-                            //Assert.AreEqual ("...hex...", method.ParametersList [0].DefaultArgument);
-=======
                             Assert.AreEqual (new byte[] {0x03, 0x6a, 0x65, 0x62}, method.ParametersList [1].DefaultArgument);
                             Assert.AreEqual (new byte[] {0x2a}, method.ParametersList [2].DefaultArgument);
->>>>>>> 246909c0
                             Assert.IsFalse (method.HasReturnType);
                             Assert.AreEqual (0, method.AttributesCount);
                             foundProcedures++;
