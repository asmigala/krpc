using System.IO;
using System.Collections.Generic;
using NUnit.Framework;
using Moq;
using Google.ProtocolBuffers;
using KRPC.Schema.KRPC;
using KRPC.Service;

namespace KRPCTest.Service
{
    [TestFixture]
    public class ServicesTest
    {
        [Test]
        public void NonExistantService ()
        {
            var request = Request.CreateBuilder ()
                .SetService ("NonExistantService")
                .SetProcedure ("NonExistantProcedure")
                .Build ();
            Assert.Throws<RPCException> (() => KRPC.Service.Services.Instance.HandleRequest (request));
        }

        [Test]
        public void NonExistantProcedure ()
        {
            var request = Request.CreateBuilder ()
                .SetService ("TestService")
                .SetProcedure ("NonExistantProcedure")
                .Build ();
            Assert.Throws<RPCException> (() => KRPC.Service.Services.Instance.HandleRequest (request));
        }

        [Test]
        public void ProcedureWithoutAttribute ()
        {
            var request = Request.CreateBuilder ()
                .SetService ("TestService")
                .SetProcedure ("ProcedureWithoutAttribute")
                .Build ();
            Assert.Throws<RPCException> (() => KRPC.Service.Services.Instance.HandleRequest (request));
        }

        /// <summary>
        /// Test service method with no argument and no return value
        /// </summary>
        [Test]
        public void HandleRequestNoArgsNoReturn ()
        {
            // Create mock service
            var mock = new Mock<ITestService> (MockBehavior.Strict);
            mock.Setup (x => x.ProcedureNoArgsNoReturn ());
            TestService.Service = mock.Object;
            // Create request
            var request = Request.CreateBuilder ()
                .SetService ("TestService")
                .SetProcedure ("ProcedureNoArgsNoReturn")
                .Build ();
            // Run the request
            KRPC.Service.Services.Instance.HandleRequest (request);
            mock.Verify (x => x.ProcedureNoArgsNoReturn (), Times.Once ());
        }

        /// <summary>
        /// Test calling a service method with a malformed argument
        /// </summary>
        [Test]
        public void HandleRequestSingleMalformedArgNoReturn ()
        {
            // Create argument
            var arg = Response.CreateBuilder ()
                .SetError ("foo").SetTime (42).Build ();
            byte[] argBytes;
            using (var stream = new MemoryStream ()) {
                arg.WriteTo (stream);
                argBytes = stream.ToArray ();
            }
            // Screw it up!
            for (int i = 0; i < argBytes.Length; i++)
                argBytes [i] = (byte)(argBytes [i] + 1);
            // Create mock service
            var mock = new Mock<ITestService> (MockBehavior.Strict);
            mock.Setup (x => x.ProcedureSingleArgNoReturn (It.IsAny<Response> ()))
                .Callback ((Response x) => {
                // Check the argument
                Assert.AreEqual (argBytes, x.ToByteArray ());
            });
            TestService.Service = mock.Object;
            // Create request
            var request = Request.CreateBuilder ()
                .SetService ("TestService")
                .SetProcedure ("ProcedureSingleArgNoReturn")
                .AddParameters (ByteString.CopyFrom (argBytes))
                .Build ();
            // Run the request
            Assert.Throws<RPCException> (() => KRPC.Service.Services.Instance.HandleRequest (request));
            mock.Verify (x => x.ProcedureSingleArgNoReturn (It.IsAny<Response> ()), Times.Never ());
        }

        /// <summary>
        /// Test calling a service method with an argument and no return value
        /// </summary>
        [Test]
        public void HandleRequestSingleArgNoReturn ()
        {
            // Create argument
            var arg = Response.CreateBuilder ()
                .SetError ("foo").SetTime (42).Build ();
            byte[] argBytes;
            using (var stream = new MemoryStream ()) {
                arg.WriteTo (stream);
                argBytes = stream.ToArray ();
            }
            // Create mock service
            var mock = new Mock<ITestService> (MockBehavior.Strict);
            mock.Setup (x => x.ProcedureSingleArgNoReturn (It.IsAny<Response> ()))
                .Callback ((Response x) => {
                // Check the argument
                Assert.AreEqual (argBytes, x.ToByteArray ());
            });
            TestService.Service = mock.Object;
            // Create request
            var request = Request.CreateBuilder ()
                .SetService ("TestService")
                .SetProcedure ("ProcedureSingleArgNoReturn")
                .AddParameters (ByteString.CopyFrom (argBytes))
                .Build ();
            // Run the request
            KRPC.Service.Services.Instance.HandleRequest (request);
            mock.Verify (x => x.ProcedureSingleArgNoReturn (It.IsAny<Response> ()), Times.Once ());
        }

        /// <summary>
        /// Test calling a service method with multiple parameters and no return
        /// </summary>
        [Test]
        public void HandleRequestThreeArgsNoReturn ()
        {
            // Create arguments
            var args = new IMessage [3];
            args [0] = Response.CreateBuilder ()
                .SetError ("foo").SetTime (42).Build ();
            args [1] = Request.CreateBuilder ()
                .SetService ("bar").SetProcedure ("bar").Build ();
            args [2] = Response.CreateBuilder ()
                .SetError ("baz").SetTime (123).Build ();
            var argBytes = new List<byte[]> ();
            for (int i = 0; i < 3; i++) {
                var stream = new MemoryStream ();
                args [i].WriteTo (stream);
                argBytes.Add (stream.ToArray ());
            }
            // Create mock service
            var mock = new Mock<ITestService> (MockBehavior.Strict);
            mock.Setup (x => x.ProcedureThreeArgsNoReturn (
                It.IsAny<Response> (),
                It.IsAny<Request> (),
                It.IsAny<Response> ()))
                .Callback ((Response x,
                            Request y,
                            Response z) => {
                // Check the argument
                Assert.AreEqual (argBytes [0], x.ToByteArray ());
                Assert.AreEqual (argBytes [1], y.ToByteArray ());
                Assert.AreEqual (argBytes [2], z.ToByteArray ());
            });
            TestService.Service = mock.Object;
            // Create request
            var request = Request.CreateBuilder ()
                .SetService ("TestService")
                .SetProcedure ("ProcedureThreeArgsNoReturn")
                .AddParameters (ByteString.CopyFrom (argBytes [0]))
                .AddParameters (ByteString.CopyFrom (argBytes [1]))
                .AddParameters (ByteString.CopyFrom (argBytes [2]))
                .Build ();
            // Run the request
            KRPC.Service.Services.Instance.HandleRequest (request);
            mock.Verify (x => x.ProcedureThreeArgsNoReturn (
                It.IsAny<Response> (),
                It.IsAny<Request> (),
                It.IsAny<Response> ()), Times.Once ());
        }

        /// <summary>
        /// Test calling a service method with an argument and no return value
        /// </summary>
        [Test]
        public void HandleRequestNoArgsReturn ()
        {
            // Create response
            var expectedResponse = Response.CreateBuilder ()
                .SetError ("foo").SetTime (42).Build ();
            // Create mock service
            var mock = new Mock<ITestService> (MockBehavior.Strict);
            mock.Setup (x => x.ProcedureNoArgsReturns ())
                .Returns (expectedResponse);
            TestService.Service = mock.Object;
            // Create request
            var request = Request.CreateBuilder ()
                .SetService ("TestService")
                .SetProcedure ("ProcedureNoArgsReturns")
                .Build ();
            // Run the request
            Response.Builder responseBuilder = KRPC.Service.Services.Instance.HandleRequest (request);
            responseBuilder.SetTime (42);
            Response response = responseBuilder.Build ();
            mock.Verify (x => x.ProcedureNoArgsReturns (), Times.Once ());
            // Check the return value
            Response innerResponse = Response.CreateBuilder ().MergeFrom (response.ReturnValue).Build ();
            Assert.AreEqual (expectedResponse.Error, innerResponse.Error);
        }

        /// <summary>
        /// Test calling a service method with an argument and return value
        /// </summary>
        [Test]
        public void HandleRequestArgsReturn ()
        {
            // Create resonse
            var expectedResponse = Response.CreateBuilder ()
                .SetTime (42).SetError ("bar").Build ();
            byte[] expectedResponseBytes;
            using (var stream = new MemoryStream ()) {
                expectedResponse.WriteTo (stream);
                expectedResponseBytes = stream.ToArray ();
            }
            // Create mock service
            var mock = new Mock<ITestService> (MockBehavior.Strict);
            mock.Setup (x => x.ProcedureSingleArgReturns (It.IsAny<Response> ()))
                .Returns ((Response x) => Response.CreateBuilder ().MergeFrom (x).Build ());
            TestService.Service = mock.Object;
            // Create request
            var request = Request.CreateBuilder ()
                .SetService ("TestService")
                .SetProcedure ("ProcedureSingleArgReturns")
                .AddParameters (ByteString.CopyFrom (expectedResponseBytes))
                .Build ();
            // Run the request
            Response.Builder responseBuilder = KRPC.Service.Services.Instance.HandleRequest (request);
            responseBuilder.Time = 42;
            Response response = responseBuilder.Build ();
            mock.Verify (x => x.ProcedureSingleArgReturns (It.IsAny<Response> ()), Times.Once ());
            // Check the return value
            Response innerResponse = Response.CreateBuilder ().MergeFrom (response.ReturnValue).Build ();
            Assert.AreEqual (expectedResponse.Error, innerResponse.Error);
        }

        /// <summary>
        /// Test calling a service method with value types for parameters
        /// </summary>
        [Test]
        public void HandleRequestWithValueTypes () {
            // Create arguments
            float expectedX = 3.14159f;
            string expectedY = "foo";
            byte[] expectedZ = new byte[] { 0xDE, 0xAD, 0xBE, 0xEF };
            byte[] xBytes, yBytes, zBytes;
            using (var stream = new MemoryStream ()) {
                var codedStream = CodedOutputStream.CreateInstance (stream);
                codedStream.WriteFloatNoTag (expectedX);
                codedStream.Flush ();
                xBytes = stream.ToArray ();
            }
            using (var stream = new MemoryStream ()) {
                var codedStream = CodedOutputStream.CreateInstance (stream);
                codedStream.WriteStringNoTag (expectedY);
                codedStream.Flush ();
                yBytes = stream.ToArray ();
            }
            using (var stream = new MemoryStream ()) {
                var codedStream = CodedOutputStream.CreateInstance (stream);
                codedStream.WriteBytesNoTag (ByteString.CopyFrom (expectedZ));
                codedStream.Flush ();
                zBytes = stream.ToArray ();
            }
            // Create mock service
            var mock = new Mock<ITestService> (MockBehavior.Strict);
            mock.Setup (x => x.ProcedureWithValueTypes (
                It.IsAny<float>(),
                It.IsAny<string>(),
                It.IsAny<byte[]>()))
                .Callback((float x, string y, byte[] z) => {
                    // Check the argument
                    Assert.AreEqual (expectedX, x);
                    Assert.AreEqual (expectedY, y);
                    Assert.AreEqual (expectedZ, z);
                }).Returns (42);
            TestService.service = mock.Object;
            // Create request
            var request = Request.CreateBuilder()
                .SetService ("TestService")
                .SetProcedure ("ProcedureWithValueTypes")
                .AddParameters(ByteString.CopyFrom(xBytes))
                .AddParameters(ByteString.CopyFrom(yBytes))
                .AddParameters(ByteString.CopyFrom(zBytes))
                .Build();
            // Run the request
            KRPC.Service.Services.Instance.HandleRequest(request);
            mock.Verify (x => x.ProcedureWithValueTypes (
                It.IsAny<float>(), It.IsAny<string>(), It.IsAny<byte[]>()), Times.Once ());
        }

        [Test]
        public void GetServices ()
        {
            var services = KRPC.Service.KRPC.GetServices ();
            Assert.IsNotNull (services);
            Assert.AreEqual (2, services.Services_Count);
            foreach (KRPC.Schema.KRPC.Service service in services.Services_List) {
                if (service.Name == "TestService") {
<<<<<<< HEAD
                    Assert.AreEqual (6, service.ProceduresCount);
                    foreach (KRPC.Schema.KRPC.Procedure method in service.ProceduresList) {
=======
                    Assert.AreEqual (5, service.ProceduresCount);
                    foreach (Procedure method in service.ProceduresList) {
>>>>>>> 82d2b55a
                        if (method.Name == "ProcedureNoArgsNoReturn") {
                            Assert.AreEqual (0, method.ParameterTypesCount);
                            Assert.IsFalse (method.HasReturnType);
                        }
                        if (method.Name == "ProcedureSingleArgNoReturn") {
                            Assert.AreEqual (1, method.ParameterTypesCount);
                            Assert.AreEqual ("KRPC.Response", method.ParameterTypesList [0]);
                            Assert.IsFalse (method.HasReturnType);
                        }
                        if (method.Name == "ProcedureThreeArgsNoReturn") {
                            Assert.AreEqual (3, method.ParameterTypesCount);
                            Assert.AreEqual ("KRPC.Response", method.ParameterTypesList [0]);
                            Assert.AreEqual ("KRPC.Request", method.ParameterTypesList [1]);
                            Assert.AreEqual ("KRPC.Response", method.ParameterTypesList [2]);
                            Assert.IsFalse (method.HasReturnType);
                        }
                        if (method.Name == "ProcedureNoArgsReturns") {
                            Assert.AreEqual (0, method.ParameterTypesCount);
                            Assert.IsTrue (method.HasReturnType);
                            Assert.AreEqual ("KRPC.Response", method.ReturnType);
                        }
                        if (method.Name == "ProcedureSingleArgReturns") {
                            Assert.AreEqual (1, method.ParameterTypesCount);
                            Assert.IsTrue (method.HasReturnType);
                            Assert.AreEqual ("KRPC.Response", method.ParameterTypesList [0]);
                            Assert.AreEqual ("KRPC.Response", method.ReturnType);
                        }
                        if (method.Name == "ProcedureWithValueTypes") {
                            Assert.AreEqual (3, method.ParameterTypesCount);
                            Assert.IsTrue (method.HasReturnType);
                            Assert.AreEqual ("float", method.ParameterTypesList[0]);
                            Assert.AreEqual ("string", method.ParameterTypesList[1]);
                            Assert.AreEqual ("bytes", method.ParameterTypesList[2]);
                            Assert.AreEqual ("int32", method.ReturnType);
                        }
                    }
                }
            }
        }
    }
}
<|MERGE_RESOLUTION|>--- conflicted
+++ resolved
@@ -249,7 +249,8 @@
         /// Test calling a service method with value types for parameters
         /// </summary>
         [Test]
-        public void HandleRequestWithValueTypes () {
+        public void HandleRequestWithValueTypes ()
+        {
             // Create arguments
             float expectedX = 3.14159f;
             string expectedY = "foo";
@@ -276,28 +277,28 @@
             // Create mock service
             var mock = new Mock<ITestService> (MockBehavior.Strict);
             mock.Setup (x => x.ProcedureWithValueTypes (
-                It.IsAny<float>(),
-                It.IsAny<string>(),
-                It.IsAny<byte[]>()))
-                .Callback((float x, string y, byte[] z) => {
-                    // Check the argument
-                    Assert.AreEqual (expectedX, x);
-                    Assert.AreEqual (expectedY, y);
-                    Assert.AreEqual (expectedZ, z);
-                }).Returns (42);
-            TestService.service = mock.Object;
-            // Create request
-            var request = Request.CreateBuilder()
+                It.IsAny<float> (),
+                It.IsAny<string> (),
+                It.IsAny<byte[]> ()))
+                .Callback ((float x, string y, byte[] z) => {
+                // Check the argument
+                Assert.AreEqual (expectedX, x);
+                Assert.AreEqual (expectedY, y);
+                Assert.AreEqual (expectedZ, z);
+            }).Returns (42);
+            TestService.Service = mock.Object;
+            // Create request
+            var request = Request.CreateBuilder ()
                 .SetService ("TestService")
                 .SetProcedure ("ProcedureWithValueTypes")
-                .AddParameters(ByteString.CopyFrom(xBytes))
-                .AddParameters(ByteString.CopyFrom(yBytes))
-                .AddParameters(ByteString.CopyFrom(zBytes))
-                .Build();
-            // Run the request
-            KRPC.Service.Services.Instance.HandleRequest(request);
+                .AddParameters (ByteString.CopyFrom (xBytes))
+                .AddParameters (ByteString.CopyFrom (yBytes))
+                .AddParameters (ByteString.CopyFrom (zBytes))
+                .Build ();
+            // Run the request
+            KRPC.Service.Services.Instance.HandleRequest (request);
             mock.Verify (x => x.ProcedureWithValueTypes (
-                It.IsAny<float>(), It.IsAny<string>(), It.IsAny<byte[]>()), Times.Once ());
+                It.IsAny<float> (), It.IsAny<string> (), It.IsAny<byte[]> ()), Times.Once ());
         }
 
         [Test]
@@ -308,13 +309,8 @@
             Assert.AreEqual (2, services.Services_Count);
             foreach (KRPC.Schema.KRPC.Service service in services.Services_List) {
                 if (service.Name == "TestService") {
-<<<<<<< HEAD
                     Assert.AreEqual (6, service.ProceduresCount);
                     foreach (KRPC.Schema.KRPC.Procedure method in service.ProceduresList) {
-=======
-                    Assert.AreEqual (5, service.ProceduresCount);
-                    foreach (Procedure method in service.ProceduresList) {
->>>>>>> 82d2b55a
                         if (method.Name == "ProcedureNoArgsNoReturn") {
                             Assert.AreEqual (0, method.ParameterTypesCount);
                             Assert.IsFalse (method.HasReturnType);
@@ -345,9 +341,9 @@
                         if (method.Name == "ProcedureWithValueTypes") {
                             Assert.AreEqual (3, method.ParameterTypesCount);
                             Assert.IsTrue (method.HasReturnType);
-                            Assert.AreEqual ("float", method.ParameterTypesList[0]);
-                            Assert.AreEqual ("string", method.ParameterTypesList[1]);
-                            Assert.AreEqual ("bytes", method.ParameterTypesList[2]);
+                            Assert.AreEqual ("float", method.ParameterTypesList [0]);
+                            Assert.AreEqual ("string", method.ParameterTypesList [1]);
+                            Assert.AreEqual ("bytes", method.ParameterTypesList [2]);
                             Assert.AreEqual ("int32", method.ReturnType);
                         }
                     }
