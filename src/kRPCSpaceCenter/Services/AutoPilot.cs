--- conflicted
+++ resolved
@@ -145,12 +145,12 @@
             }
         }
 
-        public void Update (FlightCtrlState state)
+        public void Update (PilotAddon.ControlInputs state)
         {
             var output = pid.Update (Error, Target, -1f, 1f);
-            state.pitch = output.x;
-            state.yaw = output.y;
-            state.roll = output.z;
+            state.Pitch = output.x;
+            state.Yaw = output.y;
+            state.Roll = output.z;
         }
     }
 
@@ -487,7 +487,6 @@
         void DoAutoPiloting (PilotAddon.ControlInputs state)
         {
             SAS = false;
-<<<<<<< HEAD
             var currentDirection = referenceFrame.DirectionFromWorldSpace (vessel.ReferenceTransform.up);
             //var currentDirection = new Vessel (vessel).Direction (referenceFrame).ToVector ();
             rotationRateController.ReferenceFrame = referenceFrame;
@@ -495,138 +494,11 @@
             if (!Double.IsNaN (targetRoll)) {
                 float currentRoll = (float)referenceFrame.RotationFromWorldSpace (vessel.ReferenceTransform.rotation).PitchHeadingRoll ().z;
                 rotationRateController.Target += targetDirection * ((targetRoll - currentRoll) / 90f);
-=======
-            SteerShipToward (TargetRotation (), vessel, state);
-        }
-
-        Quaternion TargetRotation ()
-        {
-            // Compute world space target rotation from pitch, heading, roll
-            Quaternion rotation = GeometryExtensions.QuaternionFromPitchHeadingRoll (new Vector3d (pitch, heading, float.IsNaN (roll) ? 0.0f : roll));
-            var target = referenceFrame.RotationToWorldSpace (rotation);
-
-            // If roll is not specified, re-compute rotation between direction vectors
-            if (float.IsNaN (roll)) {
-                var from = Vector3.up;
-                var to = target * Vector3.up;
-                target = Quaternion.FromToRotation (from, to);
-            }
-
-            return target;
-        }
-
-        Vector3d TargetDirection ()
-        {
-            return TargetRotation () * Vector3.up;
-        }
-
-        double ComputeError (Quaternion target)
-        {
-            return Math.Abs (Quaternion.Angle (vessel.ReferenceTransform.rotation, target));
-        }
-
-        static void SteerShipToward (Quaternion target, global::Vessel vessel, PilotAddon.ControlInputs c)
-        {
-            target = target * Quaternion.Inverse (Quaternion.Euler (90, 0, 0));
-
-            var centerOfMass = vessel.findWorldCenterOfMass ();
-            var momentOfInertia = vessel.findLocalMOI (centerOfMass);
-
-            var vesselRotation = vessel.ReferenceTransform.rotation;
-
-            Quaternion delta = Quaternion.Inverse (Quaternion.Euler (90, 0, 0) * Quaternion.Inverse (vesselRotation) * target);
-
-            Vector3d deltaEuler = ReduceAngles (delta.eulerAngles);
-            deltaEuler.y *= -1;
-
-            Vector3d torque = GetTorque (vessel, c.Throttle);
-            Vector3d inertia = GetEffectiveInertia (vessel, torque);
-
-            Vector3d err = deltaEuler * Math.PI / 180.0F;
-            err += new Vector3d (inertia.x, inertia.z, inertia.y);
-
-            Vector3d act = 120.0f * err;
-
-            float precision = Mathf.Clamp ((float)torque.x * 20f / momentOfInertia.magnitude, 0.5f, 10f);
-            float driveLimit = Mathf.Clamp01 ((float)(err.magnitude * 380.0f / precision));
-
-            act.x = Mathf.Clamp ((float)act.x, -driveLimit, driveLimit);
-            act.y = Mathf.Clamp ((float)act.y, -driveLimit, driveLimit);
-            act.z = Mathf.Clamp ((float)act.z, -driveLimit, driveLimit);
-
-            c.Roll = (float)act.z;
-            c.Pitch = (float)act.x;
-            c.Yaw = (float)act.y;
-        }
-
-        static Vector3d GetEffectiveInertia (global::Vessel vessel, Vector3d torque)
-        {
-            var centerOfMass = vessel.findWorldCenterOfMass ();
-            var momentOfInertia = vessel.findLocalMOI (centerOfMass);
-            var angularVelocity = Quaternion.Inverse (vessel.ReferenceTransform.rotation) * vessel.rigidbody.angularVelocity;
-            var angularMomentum = new Vector3d (angularVelocity.x * momentOfInertia.x, angularVelocity.y * momentOfInertia.y, angularVelocity.z * momentOfInertia.z);
-
-            var retVar = Vector3d.Scale
-                (
-                             Sign (angularMomentum) * 2.0f,
-                             Vector3d.Scale (Pow (angularMomentum, 2), Inverse (Vector3d.Scale (torque, momentOfInertia)))
-                         );
-
-            retVar.y *= 10;
-
-            return retVar;
-        }
-
-        static Vector3d GetTorque (global::Vessel vessel, float thrust)
-        {
-            var centerOfMass = vessel.findWorldCenterOfMass ();
-            var rollaxis = vessel.ReferenceTransform.up;
-            rollaxis.Normalize ();
-            var pitchaxis = vessel.GetFwdVector ();
-            pitchaxis.Normalize ();
-
-            float pitch = 0.0f;
-            float yaw = 0.0f;
-            float roll = 0.0f;
-
-            foreach (var part in vessel.parts) {
-                var relCoM = part.Rigidbody.worldCenterOfMass - centerOfMass;
-
-                foreach (global::PartModule module in part.Modules) {
-                    var wheel = module as ModuleReactionWheel;
-                    if (wheel == null)
-                        continue;
-
-                    pitch += wheel.PitchTorque;
-                    yaw += wheel.YawTorque;
-                    roll += wheel.RollTorque;
-                }
-                if (vessel.ActionGroups [KSPActionGroup.RCS]) {
-                    foreach (global::PartModule module in part.Modules) {
-                        var rcs = module as ModuleRCS;
-                        if (rcs == null || !rcs.rcsEnabled)
-                            continue;
-
-                        bool enoughfuel = rcs.propellants.All (p => (int)(p.totalResourceAvailable) != 0);
-                        if (!enoughfuel)
-                            continue;
-                        foreach (Transform thrustdir in rcs.thrusterTransforms) {
-                            float rcsthrust = rcs.thrusterPower;
-                            //just counting positive contributions in one direction. This is incorrect for asymmetric thruster placements.
-                            roll += Mathf.Max (rcsthrust * Vector3.Dot (Vector3.Cross (relCoM, thrustdir.up), rollaxis), 0.0f);
-                            pitch += Mathf.Max (rcsthrust * Vector3.Dot (Vector3.Cross (Vector3.Cross (relCoM, thrustdir.up), rollaxis), pitchaxis), 0.0f);
-                            yaw += Mathf.Max (rcsthrust * Vector3.Dot (Vector3.Cross (Vector3.Cross (relCoM, thrustdir.up), rollaxis), Vector3.Cross (rollaxis, pitchaxis)), 0.0f);
-                        }
-                    }
-                }
-                pitch += (float)GetThrustTorque (part, vessel) * thrust;
-                yaw += (float)GetThrustTorque (part, vessel) * thrust;
->>>>>>> 58dcf05d
             }
             rotationRateController.Update (state);
-            pitch = state.pitch;
-            yaw = state.yaw;
-            roll = state.roll;
+            pitch = state.Pitch;
+            yaw = state.Yaw;
+            roll = state.Roll;
         }
 
         float pitch, yaw, roll;
