using System;
using System.Collections.Generic;
using System.Linq;
using KRPC.Service.Attributes;
using KRPC.Utils;
using KRPC.SpaceCenter.ExtensionMethods;

namespace KRPC.SpaceCenter.Services.Parts
{
    /// <summary>
    /// Obtained by calling <see cref="Part.Engine"/>.
    /// </summary>
    /// <remarks>
    /// Provides functionality to interact with engines of various types,
    /// for example liquid fuelled gimballed engines, solid rocket boosters and jet engines.
    /// For RCS thrusters <see cref="Part.RCS"/>.
    /// </remarks>
    [KRPCClass (Service = "SpaceCenter")]
    public sealed class Engine : Equatable<Engine>
    {
        readonly Part part;
        readonly ModuleEngines engine;
        readonly ModuleGimbal gimbal;

        internal Engine (Part part)
        {
            this.part = part;
            engine = part.InternalPart.Module<ModuleEngines> ();
            gimbal = part.InternalPart.Module<ModuleGimbal> ();
<<<<<<< HEAD
            if (engine == null && engineFx == null)
                throw new ArgumentException ("Part does not have a ModuleEngines or ModuleEnginexFX PartModule");
            if (engine != null)
                Thrusters = Enumerable.Range (0, engine.thrustTransforms.Count).Select (i => new Thruster (part, engine, gimbal, i)).ToList ();
            else
                Thrusters = Enumerable.Range (0, engineFx.thrustTransforms.Count).Select (i => new Thruster (part, engineFx, gimbal, i)).ToList ();
=======
            if (engine == null)
                throw new ArgumentException ("Part does not have a ModuleEngines PartModule");
>>>>>>> 785a7ece
        }

        /// <summary>
        /// Check the engines are equal.
        /// </summary>
        public override bool Equals (Engine obj)
        {
            return part == obj.part && engine == obj.engine && gimbal == obj.gimbal;
        }

        /// <summary>
        /// Hash the engine.
        /// </summary>
        public override int GetHashCode ()
        {
            int hash = part.GetHashCode ();
            if (engine != null)
                hash ^= engine.GetHashCode ();
            if (gimbal != null)
                hash ^= gimbal.GetHashCode ();
            return hash;
        }

        /// <summary>
        /// The part object for this engine.
        /// </summary>
        [KRPCProperty]
        public Part Part {
            get { return part; }
        }

        /// <summary>
        /// Whether the engine is active. Setting this attribute may have no effect,
        /// depending on <see cref="Engine.CanShutdown"/> and <see cref="Engine.CanRestart"/>.
        /// </summary>
        [KRPCProperty]
        public bool Active {
            get { return engine.EngineIgnited; }
            set {
                if (value)
                    engine.Activate ();
                else
                    engine.Shutdown ();
            }
        }

        /// <summary>
        /// Get the thrust of the engine with the given throttle and atmospheric conditions in Newtons
        /// </summary>
        float GetThrust (float throttle, double pressure)
        {
            pressure *= PhysicsGlobals.KpaToAtmospheres;
            return 1000f * throttle * engine.maxFuelFlow * engine.g * engine.atmosphereCurve.Evaluate ((float)pressure);
        }

        /// <summary>
        /// The current amount of thrust being produced by the engine, in
        /// Newtons. Returns zero if the engine is not active or if it has no fuel.
        /// </summary>
        [KRPCProperty]
        public float Thrust {
            get {
                if (!Active || !HasFuel)
                    return 0f;
                return GetThrust (engine.currentThrottle, part.InternalPart.vessel.staticPressurekPa);
            }
        }

        /// <summary>
        /// The maximum available amount of thrust that can be produced by the
        /// engine, in Newtons. This takes <see cref="Engine.ThrustLimit"/> into account,
        /// and is the amount of thrust produced by the engine when activated and the
        /// main throttle is set to 100%. Returns zero if the engine does not have any fuel.
        /// </summary>
        [KRPCProperty]
        public float AvailableThrust {
            get {
                if (!HasFuel)
                    return 0f;
                return GetThrust (ThrustLimit, part.InternalPart.vessel.staticPressurekPa);
            }
        }

        /// <summary>
        /// The maximum amount of thrust that can be produced by the engine, in
        /// Newtons. This is the amount of thrust produced by the engine when
        /// activated, <see cref="Engine.ThrustLimit"/> is set to 100% and the main vessel's
        /// throttle is set to 100%.
        /// </summary>
        [KRPCProperty]
        public float MaxThrust {
            get { return GetThrust (1f, part.InternalPart.vessel.staticPressurekPa); }
        }

        /// <summary>
        /// The maximum amount of thrust that can be produced by the engine in a
        /// vacuum, in Newtons. This is the amount of thrust produced by the engine
        /// when activated, <see cref="Engine.ThrustLimit"/> is set to 100%, the main
        /// vessel's throttle is set to 100% and the engine is in a vacuum.
        /// </summary>
        [KRPCProperty]
        public float MaxVacuumThrust {
            get { return engine.maxThrust * 1000f; }
        }

        /// <summary>
        /// The thrust limiter of the engine. A value between 0 and 1. Setting this
        /// attribute may have no effect, for example the thrust limit for a solid
        /// rocket booster cannot be changed in flight.
        /// </summary>
        [KRPCProperty]
        public float ThrustLimit {
            get {
                return engine.thrustPercentage / 100f;
            }
            set {
                engine.thrustPercentage = (value * 100f).Clamp (0f, 100f);
            }
        }

        /// <summary>
        /// The components of the engine that generate thrust.
        /// </summary>
        /// <remarks>
        /// For example, this corresponds to the rocket nozzel on a solid rocket booster,
        /// or the individual nozzels on a RAPIER engine.
        /// The overall thrust produced by the engine, as reported by <see cref="AvailableThrust"/>,
        /// <see cref="MaxThrust"/> and others, is the sum of the thrust generated by each thruster.
        /// </remarks>
        [KRPCProperty]
        public IList<Thruster> Thrusters { get; private set; }

        /// <summary>
        /// The current specific impulse of the engine, in seconds. Returns zero
        /// if the engine is not active.
        /// </summary>
        [KRPCProperty]
        public float SpecificImpulse {
            get { return engine.realIsp; }
        }

        /// <summary>
        /// The vacuum specific impulse of the engine, in seconds.
        /// </summary>
        [KRPCProperty]
        public float VacuumSpecificImpulse {
            get { return engine.atmosphereCurve.Evaluate (0); }
        }

        /// <summary>
        /// The specific impulse of the engine at sea level on Kerbin, in seconds.
        /// </summary>
        [KRPCProperty]
        public float KerbinSeaLevelSpecificImpulse {
            get { return engine.atmosphereCurve.Evaluate (1); }
        }

        /// <summary>
        /// The names of resources that the engine consumes.
        /// </summary>
        [KRPCProperty]
        public IList<string> Propellants {
<<<<<<< HEAD
            get { return (engine != null ? engine.propellants : engineFx.propellants).Select (x => x.name).ToList (); }
=======
            get { return engine.propellants.Select (x => x.name).ToList (); }
>>>>>>> 785a7ece
        }

        /// <summary>
        /// The ratios of resources that the engine consumes. A dictionary mapping resource names
        /// to the ratios at which they are consumed by the engine.
        /// </summary>
        [KRPCProperty]
        public IDictionary<string, float> PropellantRatios {
            get {
<<<<<<< HEAD
                var propellants = (engine != null ? engine.propellants : engineFx.propellants);
                var max = propellants.Max (p => p.ratio);
                return propellants.ToDictionary (p => p.name, p => p.ratio / max);
=======
                var max = engine.propellants.Max (p => p.ratio);
                return engine.propellants.ToDictionary (p => p.name, p => p.ratio / max);
>>>>>>> 785a7ece
            }
        }

        /// <summary>
        /// Whether the engine has run out of fuel (or flamed out).
        /// </summary>
        [KRPCProperty]
        public bool HasFuel {
            get { return !engine.flameout; }
        }

        /// <summary>
        /// The current throttle setting for the engine. A value between 0 and 1.
        /// This is not necessarily the same as the vessel's main throttle
        /// setting, as some engines take time to adjust their throttle
        /// (such as jet engines).
        /// </summary>
        [KRPCProperty]
        public float Throttle {
            get { return engine.currentThrottle; }
        }

        /// <summary>
        /// Whether the <see cref="Control.Throttle"/> affects the engine. For example,
        /// this is <c>true</c> for liquid fueled rockets, and <c>false</c> for solid rocket
        /// boosters.
        /// </summary>
        [KRPCProperty]
        public bool ThrottleLocked {
            get { return engine.throttleLocked; }
        }

        /// <summary>
        /// Whether the engine can be restarted once shutdown. If the engine cannot be shutdown,
        /// returns <c>false</c>. For example, this is <c>true</c> for liquid fueled rockets
        /// and <c>false</c> for solid rocket boosters.
        /// </summary>
        [KRPCProperty]
        public bool CanRestart {
            get { return CanShutdown && engine.allowRestart; }
        }

        /// <summary>
        /// Whether the engine can be shutdown once activated. For example, this is
        /// <c>true</c> for liquid fueled rockets and <c>false</c> for solid rocket boosters.
        /// </summary>
        [KRPCProperty]
        public bool CanShutdown {
            get { return engine.allowShutdown; }
        }

        /// <summary>
        /// Whether the engine is gimballed.
        /// </summary>
        [KRPCProperty]
        public bool Gimballed {
            get { return gimbal != null; }
        }

        /// <summary>
        /// The range over which the gimbal can move, in degrees.
        /// </summary>
        [KRPCProperty]
        public float GimbalRange {
            get { return gimbal != null && !gimbal.gimbalLock ? gimbal.gimbalRange : 0f; }
        }

        /// <summary>
        /// Whether the engines gimbal is locked in place. Setting this attribute has
        /// no effect if the engine is not gimballed.
        /// </summary>
        [KRPCProperty]
        public bool GimbalLocked {
            get { return gimbal != null && gimbal.gimbalLock; }
            set {
                if (gimbal == null)
                    throw new ArgumentException ("Engine is not gimballed");
                if (value && !GimbalLocked) {
                    gimbal.LockAction (new KSPActionParam (KSPActionGroup.None, KSPActionType.Activate));
                } else if (!value && GimbalLocked) {
                    gimbal.FreeAction (new KSPActionParam (KSPActionGroup.None, KSPActionType.Activate));
                }
            }
        }

        /// <summary>
        /// The gimbal limiter of the engine. A value between 0 and 1. Returns 0 if the
        /// gimbal is locked or the engine is not gimballed. Setting this attribute has
        /// no effect if the engine is not gimballed.
        /// </summary>
        [KRPCProperty]
        public float GimbalLimit {
            get {
                if (gimbal == null)
                    return 1f;
                else if (GimbalLocked)
                    return 0f;
                else
                    return gimbal.gimbalLimiter / 100f;
            }
            set {
                if (gimbal == null)
                    return;
                value = (value * 100f).Clamp (0f, 100f);
                gimbal.gimbalLimiter = value;
            }
        }
    }
}<|MERGE_RESOLUTION|>--- conflicted
+++ resolved
@@ -27,17 +27,9 @@
             this.part = part;
             engine = part.InternalPart.Module<ModuleEngines> ();
             gimbal = part.InternalPart.Module<ModuleGimbal> ();
-<<<<<<< HEAD
-            if (engine == null && engineFx == null)
-                throw new ArgumentException ("Part does not have a ModuleEngines or ModuleEnginexFX PartModule");
-            if (engine != null)
-                Thrusters = Enumerable.Range (0, engine.thrustTransforms.Count).Select (i => new Thruster (part, engine, gimbal, i)).ToList ();
-            else
-                Thrusters = Enumerable.Range (0, engineFx.thrustTransforms.Count).Select (i => new Thruster (part, engineFx, gimbal, i)).ToList ();
-=======
             if (engine == null)
                 throw new ArgumentException ("Part does not have a ModuleEngines PartModule");
->>>>>>> 785a7ece
+            Thrusters = Enumerable.Range (0, engine.thrustTransforms.Count).Select (i => new Thruster (part, engine, gimbal, i)).ToList ();
         }
 
         /// <summary>
@@ -200,11 +192,7 @@
         /// </summary>
         [KRPCProperty]
         public IList<string> Propellants {
-<<<<<<< HEAD
-            get { return (engine != null ? engine.propellants : engineFx.propellants).Select (x => x.name).ToList (); }
-=======
             get { return engine.propellants.Select (x => x.name).ToList (); }
->>>>>>> 785a7ece
         }
 
         /// <summary>
@@ -214,14 +202,8 @@
         [KRPCProperty]
         public IDictionary<string, float> PropellantRatios {
             get {
-<<<<<<< HEAD
-                var propellants = (engine != null ? engine.propellants : engineFx.propellants);
-                var max = propellants.Max (p => p.ratio);
-                return propellants.ToDictionary (p => p.name, p => p.ratio / max);
-=======
                 var max = engine.propellants.Max (p => p.ratio);
                 return engine.propellants.ToDictionary (p => p.name, p => p.ratio / max);
->>>>>>> 785a7ece
             }
         }
 
