--- conflicted
+++ resolved
@@ -19,13 +19,9 @@
             foreach (KRPC.Schema.KRPC.Service service in services.Services_List) {
                 if (service.Name == "TestService") {
                     foundServices++;
-<<<<<<< HEAD
-                    Assert.AreEqual (38, service.ProceduresCount);
+                    Assert.AreEqual (39, service.ProceduresCount);
                     Assert.IsTrue (service.HasDocumentation);
                     Assert.AreEqual ("Test service documentation.", service.Documentation);
-=======
-                    Assert.AreEqual (39, service.ProceduresCount);
->>>>>>> 8519d655
                     int foundProcedures = 0;
                     foreach (var method in service.ProceduresList) {
                         if (method.Name == "ProcedureNoArgsNoReturn") {
